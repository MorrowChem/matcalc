name: Test

on:
  push:
    branches: [main,docker]
  workflow_dispatch:
    inputs:
      task:
        type: choice
        options: [test]
        default: test
        description: Trigger test manually.
  workflow_call: # make this workflow reusable by release.yml

jobs:
  test:
    runs-on: ubuntu-24.04-arm
    container:
      image: docker.io/materialsvirtuallab/lammps:latest-ml
    env:
      PROTOCOL_BUFFERS_PYTHON_IMPLEMENTATION: python
      PMG_MAPI_KEY: ${{ secrets.PMG_MAPI_KEY }}

    steps:
      - uses: actions/checkout@v4
      - name: Install dependencies
        run: |
          uv sync
          uv pip install -e .
      - name: pytest
<<<<<<< HEAD
        run: uv run --group test-models pytest --cov=matcalc --cov-report=xml tests --color=yes
      - name: Upload coverage reports to Codecov
        uses: codecov/codecov-action@v5
        env:
          CODECOV_TOKEN: ${{ secrets.CODECOV_TOKEN }}
=======
        run: uv run pytest --cov=matcalc --cov-report=xml tests --color=yes
>>>>>>> e6ae8397
<|MERGE_RESOLUTION|>--- conflicted
+++ resolved
@@ -2,7 +2,7 @@
 
 on:
   push:
-    branches: [main,docker]
+    branches: [main]
   workflow_dispatch:
     inputs:
       task:
@@ -28,12 +28,8 @@
           uv sync
           uv pip install -e .
       - name: pytest
-<<<<<<< HEAD
         run: uv run --group test-models pytest --cov=matcalc --cov-report=xml tests --color=yes
       - name: Upload coverage reports to Codecov
         uses: codecov/codecov-action@v5
         env:
-          CODECOV_TOKEN: ${{ secrets.CODECOV_TOKEN }}
-=======
-        run: uv run pytest --cov=matcalc --cov-report=xml tests --color=yes
->>>>>>> e6ae8397
+          CODECOV_TOKEN: ${{ secrets.CODECOV_TOKEN }}